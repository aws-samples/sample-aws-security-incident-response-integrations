#!/usr/bin/env python3
"""Deployment script for AWS Security Incident Response Sample Integrations.

This script provides a command-line interface for deploying Jira and ServiceNow
integrations with AWS Security Incident Response. It handles CDK deployment
with proper parameter passing for different integration types.

Usage:
    ./deploy-integrations-solution.py jira --email user@example.com --url https://example.atlassian.net --token TOKEN --project-key PROJ
    ./deploy-integrations-solution.py service-now --instance-id example --username admin --password PASSWORD --integration-module itsm
"""

import argparse
import subprocess  # nosec B404
import sys
import textwrap
import boto3
import os


def deploy_jira(args):
    """Deploy Jira integration using CDK.

    Args:
        args: Parsed command line arguments containing Jira configuration

    Returns:
        int: Exit code (0 for success, non-zero for failure)
    """
    try:
        cmd = [
            "npx",
            "cdk",
            "deploy",
            "--app",
            "python3 app.py",
            "AwsSecurityIncidentResponseSampleIntegrationsCommonStack",
            "AwsSecurityIncidentResponseJiraIntegrationStack",
            "--parameters",
            f"AwsSecurityIncidentResponseSampleIntegrationsCommonStack:logLevel={args.log_level}",
            "--parameters",
            f"AwsSecurityIncidentResponseJiraIntegrationStack:jiraEmail={args.email}",
            "--parameters",
            f"AwsSecurityIncidentResponseJiraIntegrationStack:jiraUrl={args.url}",
            "--parameters",
            f"AwsSecurityIncidentResponseJiraIntegrationStack:jiraToken={args.token}",
            "--parameters",
            f"AwsSecurityIncidentResponseJiraIntegrationStack:jiraProjectKey={args.project_key}",
        ]
        print("\n🔄 Deploying Jira integration...\n")
        # Using subprocess with a list of arguments is safe from shell injection
        result = subprocess.run(cmd, check=True)  # nosec B603
        if result.returncode == 0:
            print("\n✅ Jira integration deployed successfully!")
        return result.returncode
    except subprocess.CalledProcessError as e:
        print(f"\n❌ Error deploying Jira integration: {e}")
        return e.returncode
    except Exception as e:
        print(f"\n❌ Unexpected error: {e}")
        return 1


def deploy_servicenow(args):
    """Deploy ServiceNow integration using CDK.

    Args:
        args: Parsed command line arguments containing ServiceNow configuration

    Returns:
        int: Exit code (0 for success, non-zero for failure)
    """
    try:
        # Upload private key to S3 before deployment
        if not os.path.exists(args.private_key_path):
            print(f"\n❌ Error: Private key file not found: {args.private_key_path}")
            return 1
            
        # Create S3 client and upload private key
        s3_client = boto3.client('s3')
        account = boto3.client('sts').get_caller_identity()['Account']
        bucket_name = f"snow-key-{account}"
        
        try:
            s3_client.create_bucket(Bucket=bucket_name)
            print(f"\n📦 Created S3 bucket: {bucket_name}")
        except s3_client.exceptions.BucketAlreadyOwnedByYou:
            print(f"\n📦 Using existing S3 bucket: {bucket_name}")
        except Exception as e:
            print(f"\n❌ Error creating S3 bucket: {e}")
            return 1
            
        # Upload private key file
        try:
            s3_client.upload_file(args.private_key_path, bucket_name, 'private.key')
            print(f"\n🔑 Uploaded private key to s3://{bucket_name}/private.key")
        except Exception as e:
            print(f"\n❌ Error uploading private key: {e}")
            return 1
        cmd = [
            "npx",
            "cdk",
            "deploy",
            "--app",
            "python3 app_service_now.py",
            "AwsSecurityIncidentResponseSampleIntegrationsCommonStack",
            "AwsSecurityIncidentResponseServiceNowIntegrationStack",
            "--parameters",
            f"AwsSecurityIncidentResponseSampleIntegrationsCommonStack:logLevel={args.log_level}",
            "--parameters",
            f"AwsSecurityIncidentResponseSampleIntegrationsCommonStack:integrationModule={args.integration_module}",
            "--parameters",
            f"AwsSecurityIncidentResponseServiceNowIntegrationStack:serviceNowInstanceId={args.instance_id}",
            "--parameters",
            f"AwsSecurityIncidentResponseServiceNowIntegrationStack:serviceNowClientId={args.client_id}",
            "--parameters",
            f"AwsSecurityIncidentResponseServiceNowIntegrationStack:serviceNowClientSecret={args.client_secret}",
            "--parameters",
            f"AwsSecurityIncidentResponseServiceNowIntegrationStack:serviceNowUserId={args.user_id}",
            "--parameters",
            f"AwsSecurityIncidentResponseServiceNowIntegrationStack:privateKeyBucket={bucket_name}",
            "--parameters",
            f"AwsSecurityIncidentResponseServiceNowIntegrationStack:integrationModule={args.integration_module}",
        ]
        print("\n🔄 Deploying ServiceNow integration...\n")
        # Using subprocess with a list of arguments is safe from shell injection
        result = subprocess.run(cmd, check=True)  # nosec B603
        if result.returncode == 0:
            print("\n✅ ServiceNow integration deployed successfully!")
        return result.returncode
    except subprocess.CalledProcessError as e:
        print(f"\n❌ Error deploying ServiceNow integration: {e}")
        return e.returncode
    except Exception as e:
        print(f"\n❌ Unexpected error: {e}")
        return 1


def deploy_slack(args):
    try:
        cmd = [
            "npx",
            "cdk",
            "deploy",
            "--app",
            "python3 app_slack.py",
            "AwsSecurityIncidentResponseSampleIntegrationsCommonStack",
            "AwsSecurityIncidentResponseSlackIntegrationStack",
            "--parameters",
            f"AwsSecurityIncidentResponseSampleIntegrationsCommonStack:logLevel={args.log_level}",
            "--parameters",
            f"AwsSecurityIncidentResponseSlackIntegrationStack:slackBotToken={args.bot_token}",
            "--parameters",
            f"AwsSecurityIncidentResponseSlackIntegrationStack:slackSigningSecret={args.signing_secret}",
            "--parameters",
            f"AwsSecurityIncidentResponseSlackIntegrationStack:slackWorkspaceId={args.workspace_id}",
        ]
        print("\n🔄 Deploying Slack integration...\n")
        # Using subprocess with a list of arguments is safe from shell injection
        result = subprocess.run(cmd, check=True)  # nosec B603
        if result.returncode == 0:
            print("\n✅ Slack integration deployed successfully!")
            
            # Run deployment verification if requested
            if not args.skip_verification:
                print("\n🔍 Running deployment verification...")
                verify_cmd = [
                    "python3",
                    "scripts/verify_slack_deployment.py",
                    "--region",
                    args.region if hasattr(args, 'region') and args.region else "us-east-1",
                ]
                verify_result = subprocess.run(verify_cmd)  # nosec B603
                if verify_result.returncode != 0:
                    print("\n⚠️  Deployment verification found some issues. Please review the output above.")
            else:
                print("\n📝 Next steps:")
                print("   1. Run verification: python3 scripts/verify_slack_deployment.py")
                print("   2. Configure your Slack app's Event Subscriptions URL with the API Gateway endpoint")
                print("   3. Configure your Slack app's Slash Commands with the /security-ir command")
                print("   4. Install the Slack app to your workspace")
                print("   5. Test the integration by creating a test AWS Security IR case")
        return result.returncode
    except subprocess.CalledProcessError as e:
        print(f"\n❌ Error deploying Slack integration: {e}")
        return e.returncode
    except Exception as e:
        print(f"\n❌ Unexpected error: {e}")
        return 1


def main():
    """Main function to parse arguments and deploy integrations."""
    parser = argparse.ArgumentParser(
        description="Deploy AWS Security Incident Response Sample Integrations"
    )

    # Add global log-level argument
    parser.add_argument(
        "--log-level",
        choices=["info", "debug", "error"],
        default="error",
        help="Log level for Lambda functions",
    )

    subparsers = parser.add_subparsers(dest="integration", help="Integration type")

    # Jira integration
    jira_parser = subparsers.add_parser("jira", help="Deploy Jira integration")
    jira_parser.add_argument("--email", required=True, help="Jira email")
    jira_parser.add_argument("--url", required=True, help="Jira URL")
    jira_parser.add_argument("--token", required=True, help="Jira API token")
    jira_parser.add_argument("--project-key", required=True, help="Jira Project key")

    jira_parser.set_defaults(func=deploy_jira)

    # ServiceNow integration
    servicenow_parser = subparsers.add_parser(
        "service-now", help="Deploy ServiceNow integration"
    )
    servicenow_parser.add_argument(
        "--instance-id", required=True, help="ServiceNow instance ID"
    )
    servicenow_parser.add_argument(
        "--client-id", required=True, help="ServiceNow OAuth client ID"
    )
    servicenow_parser.add_argument(
        "--client-secret", required=True, help="ServiceNow OAuth client secret"
    )
    servicenow_parser.add_argument(
        "--user-id", required=True, help="ServiceNow user ID for JWT authentication"
    )
    servicenow_parser.add_argument(
        "--private-key-path", required=True, help="Local path to private key file (e.g., ./private.key)"
    )
    servicenow_parser.add_argument(
        "--integration-module",
        choices=["itsm", "ir"],
        required=True,
        help="ServiceNow integration module: 'itsm' for IT Service Management or 'ir' for Incident Response",
    )

    servicenow_parser.set_defaults(func=deploy_servicenow)

    # Slack integration
    slack_parser = subparsers.add_parser("slack", help="Deploy Slack integration")
    slack_parser.add_argument(
        "--bot-token", required=True, help="Slack Bot User OAuth Token (xoxb-...)"
    )
    slack_parser.add_argument(
        "--signing-secret", required=True, help="Slack App Signing Secret"
    )
    slack_parser.add_argument(
        "--workspace-id", required=True, help="Slack Workspace ID"
    )
    slack_parser.add_argument(
        "--region",
        default="us-east-1",
        help="AWS region for deployment (default: us-east-1)",
    )
    slack_parser.add_argument(
        "--skip-verification",
        action="store_true",
        help="Skip post-deployment verification checks",
    )
    slack_parser.add_argument(
        "--log-level",
        choices=["info", "debug", "error"],
        help="Log level for Lambda functions (overrides global setting)",
    )
    slack_parser.set_defaults(func=deploy_slack)

    try:
        args = parser.parse_args()

        if not args.integration:
            print("\n❌ Error: Integration type is required")
            print(
                textwrap.dedent("""
                Please specify 'jira', 'service-now', or 'slack' as the integration type.
                Example: deploy-integrations-solution jira --email user@example.com --url https://example.atlassian.net --token YOUR_TOKEN --project-key PROJ
<<<<<<< HEAD
                Example: deploy-integrations-solution service-now --instance-id example --username admin --password YOUR_PASSWORD
                Example: deploy-integrations-solution slack --bot-token xoxb-... --signing-secret YOUR_SECRET --workspace-id YOUR_WORKSPACE_ID
=======
                Example: deploy-integrations-solution service-now --instance-id example --client-id YOUR_CLIENT_ID --client-secret YOUR_CLIENT_SECRET --user-id YOUR_USER_ID --private-key-path ./private.key --integration-module itsm
>>>>>>> 3cf7ae63
            """)
            )
            parser.print_help()
            sys.exit(1)

        # The global --log-level argument is now used for all integrations
        print(f"DEBUG: args.log_level = {args.log_level}")

        exit_code = args.func(args)
        sys.exit(exit_code)

    except argparse.ArgumentError as e:
        print(f"\n❌ Error: {e}")
        sys.exit(1)
    except SystemExit:
        # This is raised by argparse when --help is used or when required args are missing
        # We don't need to handle this as argparse will print the appropriate message
        raise
    except Exception as e:
        print(f"\n❌ Unexpected error: {e}")
        sys.exit(1)


if __name__ == "__main__":
    main()<|MERGE_RESOLUTION|>--- conflicted
+++ resolved
@@ -211,7 +211,11 @@
     jira_parser.add_argument("--url", required=True, help="Jira URL")
     jira_parser.add_argument("--token", required=True, help="Jira API token")
     jira_parser.add_argument("--project-key", required=True, help="Jira Project key")
-
+    jira_parser.add_argument(
+        "--log-level",
+        choices=["info", "debug", "error"],
+        help="Log level for Lambda functions (overrides global setting)",
+    )
     jira_parser.set_defaults(func=deploy_jira)
 
     # ServiceNow integration
@@ -239,7 +243,11 @@
         required=True,
         help="ServiceNow integration module: 'itsm' for IT Service Management or 'ir' for Incident Response",
     )
-
+    servicenow_parser.add_argument(
+        "--log-level",
+        choices=["info", "debug", "error"],
+        help="Log level for Lambda functions (overrides global setting)",
+    )
     servicenow_parser.set_defaults(func=deploy_servicenow)
 
     # Slack integration
@@ -279,12 +287,8 @@
                 textwrap.dedent("""
                 Please specify 'jira', 'service-now', or 'slack' as the integration type.
                 Example: deploy-integrations-solution jira --email user@example.com --url https://example.atlassian.net --token YOUR_TOKEN --project-key PROJ
-<<<<<<< HEAD
-                Example: deploy-integrations-solution service-now --instance-id example --username admin --password YOUR_PASSWORD
+                Example: deploy-integrations-solution service-now --instance-id example --client-id YOUR_CLIENT_ID --client-secret YOUR_CLIENT_SECRET --user-id YOUR_USER_ID --private-key-path ./private.key --integration-module itsm
                 Example: deploy-integrations-solution slack --bot-token xoxb-... --signing-secret YOUR_SECRET --workspace-id YOUR_WORKSPACE_ID
-=======
-                Example: deploy-integrations-solution service-now --instance-id example --client-id YOUR_CLIENT_ID --client-secret YOUR_CLIENT_SECRET --user-id YOUR_USER_ID --private-key-path ./private.key --integration-module itsm
->>>>>>> 3cf7ae63
             """)
             )
             parser.print_help()
