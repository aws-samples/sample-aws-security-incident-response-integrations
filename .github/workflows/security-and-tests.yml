name: Security and Tests

env:
  UV_SYSTEM_PYTHON: 1

on:
  pull_request:
    branches: [ main, v4/slack-integration ]

jobs:
  security-scan:
    runs-on: ubuntu-latest
    steps:
      - name: Checkout code
        uses: actions/checkout@v5
        with:
          fetch-depth: 0

      - name: Set up Python
        uses: actions/setup-python@v6
        with:
          python-version: '3.9'
          cache: 'pip'

      - name: Install uv
        uses: astral-sh/setup-uv@v7
        with:
          enable-cache: true

      - name: Install dependencies
        run: |
          python -m pip install --upgrade pip
          uv pip install -r requirements-dev.txt

      - name: Run Bandit
        run: bandit -r . -x ./tests,./venv --skip B113,B108,B404
          
      - name: Run detect-secrets
        run: detect-secrets scan --baseline .secrets.baseline

      - name: Install Syft & Grype
        uses: anchore/sbom-action@v0
        with:
          syft-version: latest
          grype-version: latest

      - name: Run Syft (SBOM Generator)
        uses: anchore/sbom-action@v0
        with:
          format: spdx-json
          output-file: "${{ github.event.repository.name }}-sbom.spdx.json"

      - name: Run Grype (Scan SBOM)
        uses: anchore/scan-action@v7
        with:
          sbom: "${{ github.event.repository.name }}-sbom.spdx.json"
          fail-build: true
          severity-cutoff: critical

      

  cdk-nag:
    runs-on: ubuntu-latest
    steps:
      - name: Checkout code
        uses: actions/checkout@v5

      - name: Set up Node.js
<<<<<<< HEAD
        uses: actions/setup-node@v6
=======
        uses: actions/setup-node@v5
>>>>>>> 983026eb
        with:
          node-version: '20'

      - name: Set up Python
        uses: actions/setup-python@v6
        with:
          python-version: '3.9'
          cache: 'pip'

      - name: Install dependencies
        run: |
          curl -LsSf https://astral.sh/uv/install.sh | sh
          python -m pip install --upgrade pip
          uv pip install -r requirements.txt

      - name: Run CDK Nag
        run: |
          # TODO: use the renamed app_jira.py in the following command once the Service Now integration implementation is complete
          # TODO: see https://app.asana.com/1/8442528107068/project/1209571477232011/task/1210524326651427?focus=true
          npx cdk synth --app "python app.py"
          npx cdk synth --app "python app_service_now.py"
          # CDK Nag is integrated into the CDK app, so it will run during synthesis

  tests:
    runs-on: ubuntu-latest
    steps:
      - name: Checkout code
        uses: actions/checkout@v4

      - name: Set up Python
        uses: actions/setup-python@v5
        with:
          python-version: '3.9'
          cache: 'pip'

      - name: Install dependencies
        run: |
          python -m pip install --upgrade pip
          pip install -r requirements.txt
          pip install -r requirements-dev.txt

      - name: Run pytest
        run: |
          # Run all tests (tests that need to be skipped use @pytest.mark.skip)
          pytest tests/ -v<|MERGE_RESOLUTION|>--- conflicted
+++ resolved
@@ -66,11 +66,7 @@
         uses: actions/checkout@v5
 
       - name: Set up Node.js
-<<<<<<< HEAD
-        uses: actions/setup-node@v6
-=======
         uses: actions/setup-node@v5
->>>>>>> 983026eb
         with:
           node-version: '20'
 
