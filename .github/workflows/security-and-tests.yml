--- conflicted
+++ resolved
@@ -12,11 +12,7 @@
     runs-on: ubuntu-latest
     steps:
       - name: Checkout code
-<<<<<<< HEAD
-        uses: actions/checkout@v5
-=======
         uses: actions/checkout@v6
->>>>>>> 3cf7ae63
         with:
           fetch-depth: 0
 
@@ -67,17 +63,10 @@
     runs-on: ubuntu-latest
     steps:
       - name: Checkout code
-<<<<<<< HEAD
-        uses: actions/checkout@v5
-
-      - name: Set up Node.js
-        uses: actions/setup-node@v5
-=======
         uses: actions/checkout@v6
 
       - name: Set up Node.js
         uses: actions/setup-node@v6
->>>>>>> 3cf7ae63
         with:
           node-version: '20'
 
