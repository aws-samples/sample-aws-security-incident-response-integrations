--- conflicted
+++ resolved
@@ -7,10 +7,7 @@
 import time
 
 # TODO: Fix mock configuration issues in CI environment to re-enable these tests
-<<<<<<< HEAD
-=======
 # https://app.asana.com/1/8442528107068/project/1209571477232011/task/1211611017424273?focus=true
->>>>>>> 983026eb
 # Skip entire file due to mock configuration issues in CI
 pytest.skip("Skipping Slack Bolt wrapper tests due to mock configuration issues", allow_module_level=True)
 
