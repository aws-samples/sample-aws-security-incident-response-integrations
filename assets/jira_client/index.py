--- conflicted
+++ resolved
@@ -336,26 +336,15 @@
 
         return ir_case_detail, ir_event_type, ir_case_id, sir_case_status
 
-<<<<<<< HEAD
     def map_sir_fields_to_jira_(self, ir_case_detail: Dict[str, Any], ir_case_id: str, jira_project_key: str, jira_issue_type: str) -> Dict[str, Any]:
-=======
-    def prepare_jira_fields(
-        self, ir_case_detail: Dict[str, Any], ir_case_id: str
-    ) -> Dict[str, Any]:
->>>>>>> b23fd4ba
         """
         Prepare Jira fields from IR case details
 
         Args:
             ir_case_detail: IR case details
             ir_case_id: IR case ID
-<<<<<<< HEAD
             jira_project_key: Jira project key
             jira_issue_type: Jira issue type
-            
-=======
-
->>>>>>> b23fd4ba
         Returns:
             Dictionary of Jira fields
         """
@@ -366,18 +355,10 @@
         jira_fields["summary"] = (
             f"{ir_case_detail.get('title', 'Security IR Case')} - AWS Security Incident Response Case#{ir_case_id}"
         )
-<<<<<<< HEAD
         
         jira_fields["project"] = {"key": jira_project_key}  # Set project key
         jira_fields["issuetype"] = {"name": jira_issue_type} # Set issue type
-        
-=======
-
-        # Add project and issue type if not present in mapped fields
-        jira_fields["project"] = {"key": "EP"}  # Set your project key
-        jira_fields["issuetype"] = {"name": "Task"}
-
->>>>>>> b23fd4ba
+       
         return jira_fields
 
     def handle_case_creation(
@@ -548,13 +529,8 @@
                 return None
 
             # Prepare Jira fields
-<<<<<<< HEAD
             jira_fields = self.map_sir_fields_to_jira_(ir_case_detail, ir_case_id, jira_project_key, jira_issue_type)
             
-=======
-            jira_fields = self.prepare_jira_fields(ir_case_detail, ir_case_id)
-
->>>>>>> b23fd4ba
             # Get status mapping
             jira_status = None
             status_comment = None
@@ -687,15 +663,12 @@
         Dictionary containing response status and details
     """
     try:
-<<<<<<< HEAD
+
         EVENT_SOURCE = os.environ.get('EVENT_SOURCE', 'security-ir')
         JIRA_PROJECT_KEY = os.environ.get('JIRA_PROJECT_KEY')
         JIRA_ISSUE_TYPE = os.environ.get('JIRA_ISSUE_TYPE', 'Task')
+        
         # Only process events from Security Incident Response
-=======
-        # Only process events from Security Incident Response
-        EVENT_SOURCE = os.environ.get("EVENT_SOURCE", "security-ir")
->>>>>>> b23fd4ba
         if event.get("source") == EVENT_SOURCE:
             incident_service = IncidentService()
             incident_service.create_or_update_issue(event, JIRA_PROJECT_KEY, JIRA_ISSUE_TYPE)
