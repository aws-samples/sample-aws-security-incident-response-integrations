--- conflicted
+++ resolved
@@ -15,84 +15,17 @@
   - Jira Cloud account
 - **For ServiceNow integration**
   - ServiceNow instance with admin access
-<<<<<<< HEAD
 - **For Slack integration**
   - Slack workspace with admin access
-
-### Installation
-
-**Note: Please skip this section if you are using `CloudShell` as your development workspace**
-
-Install the following applications in your local development workstations or EC2 instances (if not installed already):
-
-- **AWS CDK v2.x**: Follow the installation steps in the [CDK documentation](https://docs.aws.amazon.com/cdk/v2/guide/getting-started.html).
-- **Python v3.x**: Download and follow the instructions in the [Python documentation](https://www.python.org/downloads/).
-- **AWS CLI**: Configured with appropriate permissions. To install, follow the setup instructions in the [AWS CLI documentation](https://docs.aws.amazon.com/cli/latest/userguide/getting-started-install.html).
-- **NVM**: Use the install and update script command `curl -o- https://raw.githubusercontent.com/nvm-sh/nvm/v0.40.3/install.sh | bash` followed by `source ~/.bashrc`. For more details, see the Node Version Manager's README in [NVM's GitHub repo](https://github.com/nvm-sh/nvm?tab=readme-ov-file#installing-and-updating).
-- **Node**: Run `nvm install --lts` and `nvm use --lts` to install and use the latest Long Term Support (LTS) version of Node.js.
-- **PIP**: Should already be included with Python installation (for versions Python 3.4 and above). For more details, see [pip documentation](https://pip.pypa.io/en/stable/installation/)
-- **Docker**: For a complete guide on how to install/setup Docker engine on different OSs, see [Docker Engine documentation](https://docs.docker.com/engine/install/).
-  
-### Setup Solution Repository
-
-1. Clone the repository: `git clone https://github.com/aws-samples/sample-aws-security-incident-response-integrations.git`
-   1. If you had already cloned the repository before, make sure to pull the latest changes: `git pull`
-2. Install solution dependencies
-
-   ```
-   pip install -r requirements.txt
-   ```
-
-3. (Optional - for development purposes) Install development dependencies:
-
-   ```
-   pip install -r requirements-dev.txt
-   ```
+- **Tooling**: AWS CDK, Python, AWS CLI, NVM, Node, PIP, Docker (one step installation instructions are available in the target specific documentations)
 
 ### Deployment
 
-For deployment of an integration pattern, install and use the `deploy-integrations-solution` supplementary python app
-in the command-line using the following steps:
-
-1. Make the `deploy-integrations-solution.py` script executable by using the following command:
-   ```
-   sudo chmod a+x ./deploy-integrations-solution.py
-   ```
-
-2. Verify if the `./deploy-integrations-solution.py` command works in the command-line by running:
-
-   ```
-   ./deploy-integrations-solution.py --help
-   ```
-
-   You should see the following output:
-
-   ```
-   usage: deploy-integrations-solution [-h] [--log-level {info,debug,error}] {jira,service-now,slack} ...
-
-   Deploy AWS Security Incident Response Sample Integrations
-
-   positional arguments:
-   {jira,service-now,slack}    Integration type
-      jira                Deploy Jira integration
-      service-now         Deploy ServiceNow integration
-      slack               Deploy Slack integration
-
-   options:
-   -h, --help            show this help message and exit
-
-=======
-- **Tooling**: AWS CDK, Python, AWS CLI, NVM, Node, PIP, Docker (one step installation instructions are available in the target specific documentations)
-
-### Deployment
-
->>>>>>> 3cf7ae63
 #### Integration Target Specific Instructions
 
 **See [JIRA documentation](documentation/JIRA/JIRA.md) for instructions on how to deploy JIRA integration.**
 
-**See [ServiceNow documentation](documentation/SERVICE_NOW/SERVICE_NOW.md) for  instructions on how to deploy ServiceNow integration.**
-
+**See [ServiceNow documentation](documentation/SERVICE_NOW/SERVICE_NOW.md) for detailed instructions on how to deploy ServiceNow integration.**
 **Note:** ServiceNow integration now supports both ITSM (IT Service Management) and IR (Incident Response) modules. Specify the appropriate module during deployment using the `--integration-module` parameter.
 
 **See [Slack documentation](documentation/SLACK/SLACK.md) for detailed instructions on how to deploy Slack integration.**
